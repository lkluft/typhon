# -*- coding: utf-8 -*-
import numpy as np
import pylab as plt
from scipy.constants import c, k, h
from ..mathmatics import trapz_inte_edge
# from . import sub
# from ..spectra.lineshape import DLV
from ..spectra.source_function import Bv_T, PopuSource_AB
from ..spectra.abscoeff import basic
from ..rtc import SOSC, FOSC
from ..spectra.lineshape import DopplerWind

def calcu_grid(radius, alt_ref, angle=False, speed=None):
    """ Calculation grid for given altitude and radius

    Parameters:
        radius: Radius of planet/moon/object [meters]
        alt_ref: Reference altitude grid (1D grid) [kilometers]
        angle: Will return the angle grid of the atmospheric layers
        speed: Using wind-velocities (1D grid) [meters/second]

    Returns:
        Grid point weights, central altitudes, tangent point, [angle at grid points]
    """
    mu_delta = radius/100. # *1000.  # m
    mu_point = np.r_[np.arange(0, radius, mu_delta),
                     alt_ref*1e3 + radius]  # [m]
    mu_tangent = (mu_point - radius) * 1e-3

    PSC = ((alt_ref*1.e3 + radius)**2 -
           mu_point.reshape(mu_point.size, 1)**2)**0.5
    PSC2 = np.zeros((mu_point.size, alt_ref.size-1))  # alt_center

    for xx in range(1, alt_ref.size):  # alt_center
        PSC2[:, -xx] = PSC[:, -xx] - PSC[:, -xx-1]
        
    PSC_sin = mu_point.reshape(mu_point.size, 1)/(alt_ref*1.e3 + radius)
    deg = np.arcsin(PSC_sin)
    PSC_sin[deg != deg] = 0
    deg[deg != deg] = np.pi / 2.
    mu_weight = np.zeros((mu_point.size, alt_ref.size))
    
    for i in range(alt_ref.size):
        mu_weight[:, i] = trapz_inte_edge(PSC_sin[:, i], deg[:, i])
    
    if angle is True:
        return mu_weight, PSC2, mu_tangent, PSC_sin
    elif speed is not None:
        velocity = speed * np.cos(deg)
        velocity[deg == np.pi / 2.] = 0
        return mu_weight, PSC2, mu_tangent, velocity
    else:
        #tete
        return mu_weight, PSC2, mu_tangent


class MolecularConsts:
    def __init__(self, molecules_state_consts):
        self.filename = molecules_state_consts
        fn = open(molecules_state_consts + 'oH2O16.lev_7levels', 'rb')
        self.fr = fn.readlines()
        fn.close()
        self.ni = int(self.fr[3])  # NUMBER OF ENERGY LEVELS
        self.e_cm1 = np.array([float(self.fr[xx].split()[1])
                               for xx in range(5, 12)])
        self.weighti = np.array([float(self.fr[xx].split()[2])
                                 for xx in range(5, 12)])

        Ai = np.zeros((self.ni, self.ni))
        Freqi = np.zeros((self.ni, self.ni))
        E_Ki = np.zeros((self.ni, self.ni))
        B_place = np.ones((self.ni, self.ni))*-1.
        Tran_tag = []
        Ai_tag = []
        for xx in range(15, 24):  # Nt Number of transition ,24,twolevel ->16):
            """up: temp[1]-1, low: temp[2]-1"""
            temp = np.array(self.fr[xx].split()).astype(np.float64)
            Tran_tag.append(temp[:3]-1)  # for 1... -> 0....
            Ai[int(temp[1]-1), int(temp[2])-1] = temp[3]
            Ai_tag.append(temp[3])
            # Freqi[int(temp[1]-1), int(temp[2])-1] = temp[4]
            _deltaEcm1 = (self.e_cm1[int(temp[1])-1] -
                          self.e_cm1[int(temp[2])-1])
            Freqi[int(temp[1]-1), int(temp[2])-1] = (_deltaEcm1*c *
                                                     100.*1.e-9)  # GHz
            E_Ki[int(temp[1]-1), int(temp[2])-1] = temp[5]
            B_place[int(temp[1]-1), int(temp[2])-1] = int(temp[0]-1)  # induced
            B_place[int(temp[2])-1, int(temp[1]-1)] = int(temp[0]-1)  # abs.ed.
        Tran_tag = np.array(Tran_tag)*1
        Ai_tag = np.array(Ai_tag)*1.
        Nt = len(Tran_tag)  # int(9)
        self.ai = Ai
        self.freqi = Freqi
        self.tran_tag = Tran_tag
        self.b_place = B_place
        self.ai_tag = Ai_tag
        self.nt = Nt
        Freq_array = np.array([])
        for xx in range(Nt):
            _up = int(Tran_tag[xx][1])
            _low = int(Tran_tag[xx][2])
            Freq_array = np.hstack((Freq_array, Freqi[_up, _low]))
        self.freq_array = Freq_array
        Bul = self.ai*c**2/(2*h*(self.freqi*1.e9)**3)
        Blu = Bul*self.weighti.reshape((self.ni, 1))/self.weighti
        Bul[Bul != Bul] = 0  # [i,j]: i->j
        Blu[Blu != Blu] = 0  # [i,j]: j->i
        self.blu = Blu
        self.bul = Bul

    def ratematrix(self):
        # E_ji = E_cm1*100*c*h
        # Weighti*np.exp(-E_ji/k/150.)  # Qr
        """  l
          |     |  |n1|
        u |     |  |n2|
          |     |  |n3|
        """
        """
        Radiation rate matrix
        """
        Bul = self.ai*c**2/(2*h*(self.freqi*1.e9)**3)
        Blu = Bul*self.weighti.reshape((self.ni, 1))/self.weighti
        Bul[Bul != Bul] = 0  # [i,j]: i->j
        Blu[Blu != Blu] = 0  # [i,j]: j->i
        # RaRaB_induced = -Bul + Bul.T
        # RaRaB_absorption = Blu-Blu.T
        RaRaB_induced = Bul.T  # [i,j] i<-j
        RaRaB_absorption = Blu  # [i,j] i<-j
        RaRaA = self.ai.T
        # Diagonal
        RaRaAd = np.zeros((self.ni, self.ni))  #
        RaRaBd = np.zeros((self.ni, self.ni))  #
        for xx in range(self.ni):
            cond = self.tran_tag[:, 1] == xx
            RaRaAd[xx, xx] += self.ai_tag[cond].sum()*-1.
            RaRaBd[xx, xx] += (Bul[xx]+Blu.T[xx]).sum()*-1.
        return RaRaA, RaRaAd, RaRaBd, RaRaB_induced, RaRaB_absorption

    def collision(self, Mole, Temp, ETS=False):
        RateConst = np.loadtxt(self.filename+'H2O'+'_col.txt')*1.e-6
        colt = np.array([100,  200,  300,  400,  500,  600,  700,  800])*1.
        coltt = np.around(np.arange(0., 400., 0.01), 2)  # We calculate 0.1 K
        col_tk = []
        for xx in range(self.nt):
            col_tk.append(np.interp(coltt, colt, RateConst[xx]))
        col_tk = np.array(col_tk)
        "set col rate for each atmospheric Temp."
        col_ul, col_lu = [], []
        for xx in range(self.nt):
            _up = int(self.tran_tag[xx][1])
            _low = int(self.tran_tag[xx][2])
            col_ul.append(np.array([col_tk[xx][np.argwhere(coltt ==
                                               round(xxx, 2))][0][0]
                                   for xxx in np.around(Temp, 2)]))
            col_lu.append((col_ul[xx]*self.weighti[_up]/self.weighti[_low]) *
                          np.exp(-h*self.freqi[_up, _low] *
                                 1.e9/k/Temp))
        rate_ul, rate_lu = Mole*col_ul, Mole*col_lu  # molecules/s
        J_ETS, J_LTE = [], []
        for xx in range(self.nt):
            _up = int(self.tran_tag[xx][1])
            _low = int(self.tran_tag[xx][2])
            J_ETS.append(2.*h*(self.freqi[_up, _low]*1.e9)**3 /
                         c**2 /
                         (((rate_lu[xx])/(rate_ul[xx]) *
                           (rate_ul[xx]/self.ai[_up, _low]) /
                           (1.+rate_ul[xx]/self.ai[_up, _low]))**-1 *
                          self.weighti[_up]/self.weighti[_low] - 1.)
                         )  # See (5,2)(3.35)
            J_LTE.append(2.*h*(self.freqi[_up, _low]*1.e9)**3 /
                         c**2 /
                         ((rate_ul[xx])/(rate_lu[xx]) *
                          self.weighti[_up]/self.weighti[_low] - 1.)
                         )  # See (3.35)
            # P.plot(h*(Freqi[_up, _low]*1.e9/(k*np.log(2.*h*
            #             (Freqi[_up, _low]*1.e9)**3/c**2/J_LTE[xx]+1))))

            # P.plot(h*(Freqi[_up, _low]*1.e9/(k*np.log(2.*h*
            #            (Freqi[_up, _low]*1.e9)**3/c**2/J_ETS[xx] +1)))
            #       , label = str(Freqi[_up, _low]))
        CoRa_block = []  # Collisional Rate matrix
        for hoge in range(Temp.size):
            Cul, Clu = rate_ul.T[hoge], rate_lu.T[hoge]
            CoRa = np.zeros((self.ni, self.ni))
            for xx in range(self.nt):
                _up = int(self.tran_tag[xx][1])
                _low = int(self.tran_tag[xx][2])
                # CoRa[_up, _low] += -Cul[xx]+Clu[xx]
                # CoRa[_low, _up] += Cul[xx]-Clu[xx]
                CoRa[_up, _low] += Clu[xx]
                CoRa[_low, _up] += Cul[xx]
            # Diagonal
            for xx in range(self.ni):
                cond = self.tran_tag[:, 1] == xx
                CoRa[xx, xx] -= Cul[cond].sum()
                cond = self.tran_tag[:, 2] == xx
                CoRa[xx, xx] -= Clu[cond].sum()
            CoRa_block.append(CoRa*1.)
        CoRa_block = np.array(CoRa_block)*1.
        if ETS is True:
            J_ETS = np.array(J_ETS)
            J_ETS_plot = h*(self.freq_array.reshape(self.nt, 1)*1.e9 /
                            (k*np.log(2.*h *
                                      (self.freq_array.reshape(self.nt, 1) *
                                       1.e9)**3/c**2/J_ETS + 1.)))
            plt.figure()
            [plt.plot(J_ETS_plot[xx],
                      label=str(round(self.freq_array[xx],
                                      3))) for xx in range(self.nt)]
            plt.plot(Temp, 'k', label='T$_k$')
            plt.legend(loc=0)
            plt.grid()
        # ======================================================================
            return CoRa_block, J_ETS_plot

        return CoRa_block

    def population(self, Mole, Temp):
        RoTemp = np.reshape(Temp*1., (Temp.size, 1))
        Qr = self.weighti*np.exp(-(self.e_cm1*100*c*h)/(k*RoTemp))
        # RoPr = Qr/Ntotal  # This is for all transitions
        RoPr = Qr/(Qr.sum(axis=1).reshape(RoTemp.size, 1))  # only given trans.
        linet = []
        for xx in range(self.nt):
            gdu, gdl = self.weighti[self.tran_tag[xx][1:].astype(int)]
            _up = int(self.tran_tag[xx][1])
            _low = int(self.tran_tag[xx][2])
            Aei = self.ai[_up, _low]
            line_const = (c*10**2)**2*Aei*(gdu/gdl)*1.e-6*1.e14 /\
                         (8.*np.pi*(self.freq_array[xx]*1.e9)**2)
            # Hz->MHz,cm^2 ->nm^2
            # W = C.h*C.c*E_cm1[_low]*100.  # energy level above ground state
            "This is the function of calculating H2O intensity"
            line = (1.-np.exp(-h*(self.freq_array[xx]*1.e9) /
                              k/RoTemp))*line_const
            linet.append(line[:, 0]*RoPr[:, _low])  # line intensity non-LTE
        Ni_LTE = Mole.reshape((Mole.size, 1))*RoPr*0.75
        Ite_pop = [[Ni_LTE[i].reshape((self.ni, 1))] for i in range(Mole.size)]
        return Ite_pop

#import numba


"""Population Calculation
"""

""" Takayoshi Yamada:  Work in progress below.  Change sparingly.
"""
def Calc(Ite_pop, Abs_ite,
         PSC2, Mu_tangent, mu_weight,
         Alt_ref, Temp,
         Fre_range_i, Freq_array, F_vl_i,
         B_place,
         Nt, Ni, Aul, Bul, Blu,
         RaRaB_absorption, RaRaB_induced, RaRaA, RaRaAd, CoRa_block,
         Tran_tag,
         wind_v=False):
    ji_in_all = np.zeros((Nt,
                          Alt_ref.size,
                          Mu_tangent.size,
                          Fre_range_i[0].size))
    ji_out_all = ji_in_all*0.
    lambda_approx_in = np.zeros((Nt,
                                 Alt_ref.size,
                                 Mu_tangent.size,
                                 Fre_range_i[0].size))
    lambda_approx_out = np.zeros((Nt,
                                  Alt_ref.size,
                                  Mu_tangent.size,
                                  Fre_range_i[0].size))
    # for IteNum in range(0, 100):
    max_true_error = np.ones(Alt_ref.size)*0.
    new_pop = np.array(Ite_pop)*0.+0.
    for ii in range(Alt_ref.size)[::-1]:  # spatial points
        # print(ii)
        for xx in range(Nt):  # transitions
            # Line_Shape = F_vl_i[xx]
            Para=[Freq_array[xx]*1.e9, 18.0153]
            Abs_coeff = Abs_ite[xx]
            Fre_range = Fre_range_i[xx]
            up_tag = int(Tran_tag[xx][1])
            low_tag = int(Tran_tag[xx][2])
            # Up_pop = Ite_pop[ii, 0, up_tag, 0]
            # Low_pop = Ite_pop[ii, 0, low_tag, 0]
            if ii == Alt_ref.size-1:  # upper Boundary(u>0) incoming
                B_v_cosmic = Bv_T(Fre_range, 2.375)
                ji_in_all[xx, ii, :, :] = 0.*B_v_cosmic  # Ladi comparison
            elif ii == Alt_ref.size-1-1:
                tdu2 = Abs_coeff[ii+1] * \
                DopplerWind(Temp[ii+1], Fre_range_i[xx], Para, wind_v[:,ii+1], shift_direction='Red')#F_vl_i[xx][ii+1]
                tdu1 = Abs_coeff[ii] * \
                DopplerWind(Temp[ii], Fre_range_i[xx], Para, wind_v[:,ii], shift_direction='Red')#F_vl_i[xx][ii]
#                tdu = (0.5*np.abs(tdu1+tdu2).reshape((1, Fre_range.size)) *
#                       PSC2[:, ii].reshape((Mu_tangent.size, 1)))
                tdu = (0.5*np.abs(tdu1+tdu2) *
                       PSC2[:, ii].reshape((Mu_tangent.size, 1)))
                Sd = PopuSource_AB(Ite_pop[ii, 0, low_tag, 0],
                                   Ite_pop[ii, 0, up_tag, 0],
                                   Aul[up_tag, low_tag],
                                   Bul[up_tag, low_tag],
                                   Blu[up_tag, low_tag])  # * F_vl_i[xx][ii]
                Sd1 = PopuSource_AB(Ite_pop[ii+1, 0, low_tag, 0],
                                    Ite_pop[ii+1, 0, up_tag, 0],
                                    Aul[up_tag, low_tag],
                                    Bul[up_tag, low_tag],
                                    Blu[up_tag, low_tag])  # * F_vl_i[xx][ii]
                Idu = ji_in_all[xx, ii+1, :, :]*1.  # !!!CHECK!!!
                ji_in_all[xx, ii, :, :],lambda_approx_in[xx, ii, :, :]\
                         = FOSC(tdu, Sd1, Sd, Idu)
                ji_in_all[xx, ii, ((Mu_tangent > Alt_ref[ii])), :] = 0
    # test = trapz_inte_edge(PSC_sin[:, -1], deg[:, -1])
    # PSC_cos = np.arccos(PSC/(Alt_ref*1.e3+Radius))
    # PSC_cos1 = PSC/(Alt_ref*1.e3+Radius)
    # PSC_sin = (1-PSC_cos**2)**0.5
    # PSC_cos = np.cos( np.arccos(PSC_cos1)*1.)  # degree (pi)
                lambda_approx_in[xx, ii, ((Mu_tangent > Alt_ref[ii])), :] = 0
                # mu; 0->i,
            elif ii == 0:  # SOSC is not available (FOSC elif ii>=0)
                tdu2 = Abs_coeff[ii+1] * F_vl_i[xx][ii+1]
                tdu1 = Abs_coeff[ii] * F_vl_i[xx][ii]
                tdu2 = Abs_coeff[ii+1] * \
                DopplerWind(Temp[ii+1], Fre_range_i[xx], Para, wind_v[:,ii+1], shift_direction='Red')#F_vl_i[xx][ii+1]
                tdu1 = Abs_coeff[ii] * \
                DopplerWind(Temp[ii], Fre_range_i[xx], Para, wind_v[:,ii], shift_direction='Red')#F_vl_i[xx][ii]
#                tdu = (0.5*np.abs(tdu1+tdu2).reshape((1, Fre_range.size)) *
#                       PSC2[:, ii].reshape((Mu_tangent.size, 1)))
                tdu = (0.5*np.abs(tdu1+tdu2) *
                       PSC2[:, ii].reshape((Mu_tangent.size, 1)))
                Sd = PopuSource_AB(Ite_pop[ii, 0, low_tag, 0],
                                   Ite_pop[ii, 0, up_tag, 0],
                                   Aul[up_tag, low_tag],
                                   Bul[up_tag, low_tag],
                                   Blu[up_tag, low_tag])  # * F_vl_i[xx][ii]
                Sd1 = PopuSource_AB(Ite_pop[ii+1, 0, low_tag, 0],
                                    Ite_pop[ii+1, 0, up_tag, 0],
                                    Aul[up_tag, low_tag],
                                    Bul[up_tag, low_tag],
                                    Blu[up_tag, low_tag])  # * F_vl_i[xx][ii]
                Sd3 = PopuSource_AB(Ite_pop[ii-1, 0, low_tag, 0],
                                    Ite_pop[ii-1, 0, up_tag, 0],
                                    Aul[up_tag, low_tag],
                                    Bul[up_tag, low_tag],
                                    Blu[up_tag, low_tag])  # * F_vl_i[xx][ii]
#                tdu3 = Abs_coeff[ii-1] * F_vl_i[xx][ii-1]
                tdu3 = Abs_coeff[ii-1] * \
                DopplerWind(Temp[ii-1], Fre_range_i[xx], Para, wind_v[:,ii-1], shift_direction='Red')#F_vl_i[xx][ii]
#                tdb = (0.5*np.abs(tdu1+tdu3).reshape((1, Fre_range.size)) *
#                       PSC2[:, ii-1].reshape((Mu_tangent.size, 1)))
                tdb = (0.5*np.abs(tdu1+tdu3) *
                       PSC2[:, ii-1].reshape((Mu_tangent.size, 1)))
                Idu = ji_in_all[xx, ii+1, :, :]*1.  # !!!CHECK!!!
                ji_in_all[xx, ii, :, :],lambda_approx_in[xx, ii, :, :]\
                = FOSC(tdu, Sd1, Sd, Idu)
                ji_in_all[xx, ii, ((Mu_tangent > Alt_ref[ii])), :] = 0
                lambda_approx_in[xx, ii, ((Mu_tangent > Alt_ref[ii])), :] = 0
                # mu; 0->i,
            else:  # SOSC
                tdu2 = Abs_coeff[ii+1] * F_vl_i[xx][ii+1]
                tdu1 = Abs_coeff[ii] * F_vl_i[xx][ii]
                tdu2 = Abs_coeff[ii+1] * \
                DopplerWind(Temp[ii+1], Fre_range_i[xx], Para, wind_v[:,ii+1], shift_direction='Red')#F_vl_i[xx][ii+1]
                tdu1 = Abs_coeff[ii] * \
                DopplerWind(Temp[ii], Fre_range_i[xx], Para, wind_v[:,ii], shift_direction='Red')#F_vl_i[xx][ii]
#                tdu = (0.5*np.abs(tdu1+tdu2).reshape((1, Fre_range.size)) *
#                       PSC2[:, ii].reshape((Mu_tangent.size, 1)))
                tdu = (0.5*np.abs(tdu1+tdu2) *
                       PSC2[:, ii].reshape((Mu_tangent.size, 1)))
                Sd = PopuSource_AB(Ite_pop[ii, 0, low_tag, 0],
                                   Ite_pop[ii, 0, up_tag, 0],
                                   Aul[up_tag, low_tag],
                                   Bul[up_tag, low_tag],
                                   Blu[up_tag, low_tag])  # * F_vl_i[xx][ii]
                Sd1 = PopuSource_AB(Ite_pop[ii+1, 0, low_tag, 0],
                                    Ite_pop[ii+1, 0, up_tag, 0],
                                    Aul[up_tag, low_tag],
                                    Bul[up_tag, low_tag],
                                    Blu[up_tag, low_tag])  # * F_vl_i[xx][ii]
                Sd3 = PopuSource_AB(Ite_pop[ii-1, 0, low_tag, 0],
                                    Ite_pop[ii-1, 0, up_tag, 0],
                                    Aul[up_tag, low_tag],
                                    Bul[up_tag, low_tag],
                                    Blu[up_tag, low_tag])  # * F_vl_i[xx][ii]
                tdu3 = Abs_coeff[ii-1] * F_vl_i[xx][ii-1]
                tdu3 = Abs_coeff[ii-1] * \
                DopplerWind(Temp[ii-1], Fre_range_i[xx], Para, wind_v[:,ii-1], shift_direction='Red')#F_vl_i[xx][ii]
#                tdb = (0.5*np.abs(tdu1+tdu3).reshape((1, Fre_range.size)) *
#                       PSC2[:, ii-1].reshape((Mu_tangent.size, 1)))
                tdb = (0.5*np.abs(tdu1+tdu3) *
                       PSC2[:, ii-1].reshape((Mu_tangent.size, 1)))
                Idu = ji_in_all[xx, ii+1, :, :]*1.  # !!!CHECK!!!
                ji_in_all[xx, ii, :, :], lambda_approx_in[xx, ii, :, :]\
                         = SOSC(tdu, tdb,
                                Sd1, Sd, Sd3,
                                Idu)
                ji_in_all[xx, ii, (Mu_tangent == Alt_ref[ii]), :],\
                lambda_approx_in[xx, ii, (Mu_tangent == Alt_ref[ii]), :]\
                          = FOSC(tdu[Mu_tangent == Alt_ref[ii]],
                                    Sd1,
                                    Sd,
                                    Idu[Mu_tangent == Alt_ref[ii]])
                ji_in_all[xx, ii, ((Mu_tangent > Alt_ref[ii])), :] = 0
                lambda_approx_in[xx, ii, ((Mu_tangent > Alt_ref[ii])), :] = 0
                # mu; 0->i,
    for i in range(Alt_ref.size):  # spatial points
        #  print(i)
        B_int = B_place*0.  # intensity for each transitoin
        B_int_lamda = B_place*0.  # intensity for each transitoin for lambda ope
        A_int_lamda = B_place*0.  # approximated lambda operate
        SF = np.ones(Nt)
        for xx in range(Nt):  # transitions
            Para=[Freq_array[xx]*1.e9, 18.0153]
            Fre_range = Fre_range_i[xx]
            # Line_Shape = F_vl_i[xx]
            Abs_coeff = Abs_ite[xx]
            Fre_range = Fre_range_i[xx]
            up_tag = int(Tran_tag[xx][1])
            low_tag = int(Tran_tag[xx][2])
            # Up_pop = Ite_pop[i, 0, up_tag, 0]
            # Low_pop = Ite_pop[i, 0, low_tag, 0]
            if i == 0:  # Lower Boundary(u>0) outgoing
                ji_out_all[xx, i, :, :] = Bv_T(Fre_range, Temp[i])
                ji_out_all[:, i, (Mu_tangent > Alt_ref[i]), :] = 0
            elif i < Alt_ref.size-1:  # SOSC
                tl_1 = Abs_coeff[i] * F_vl_i[xx][i]
                # GS-iteration
                tl_2 = basic(new_pop[i-1, 0, low_tag, 0],
                             new_pop[i-1, 0, up_tag, 0],
                             Blu[up_tag, low_tag],
                             Bul[up_tag, low_tag],
                             Freq_array[xx]*1.e9)*F_vl_i[xx][i-1]
                # tdl2 = calc_abscoeff(xx, IteNum+1, i-1) * F_vl_i[xx][i-1]
                tl1 = (0.5*np.abs(tl_1+tl_2).reshape((1, Fre_range.size)) *
                       PSC2[:, i-1].reshape((Mu_tangent.size, 1)))  # (Mu, Fre)
                tl_3 = Abs_coeff[i+1] * F_vl_i[xx][i+1]
                tl3 = (0.5*np.abs(tl_1+tl_3).reshape((1, Fre_range.size)) *
                       PSC2[:, i].reshape((Mu_tangent.size, 1)))  # (Mu, Fre)
                """===Doppler=========="""
                tl_1 = Abs_coeff[i] * \
                DopplerWind(Temp[i], Fre_range_i[xx], Para, wind_v[:,i], shift_direction='Blue')
                tl_2 = basic(new_pop[i-1, 0, low_tag, 0],
                             new_pop[i-1, 0, up_tag, 0],
                             Blu[up_tag, low_tag],
                             Bul[up_tag, low_tag],
                             Freq_array[xx]*1.e9)*\
                       DopplerWind(Temp[i-1], Fre_range_i[xx], Para, wind_v[:,i-1], 
                                   shift_direction='Blue')  # F_vl_i[xx][i-1]
                tl_3 = Abs_coeff[i+1] * \
                DopplerWind(Temp[i+1], Fre_range_i[xx], Para, wind_v[:,i+1], shift_direction='Red')
                tl1 = (0.5*np.abs(tl_1+tl_2) *
                       PSC2[:, i-1].reshape((Mu_tangent.size, 1)))  # (Mu, Fre)
                tl3 = (0.5*np.abs(tl_1+tl_3) *
                       PSC2[:, i].reshape((Mu_tangent.size, 1)))  # (Mu, Fre)
                """======================"""
                Sl2 = PopuSource_AB(Ite_pop[i, 0, low_tag, 0],
                                    Ite_pop[i, 0, up_tag, 0],
                                    Aul[up_tag, low_tag],
                                    Bul[up_tag, low_tag],
                                    Blu[up_tag, low_tag])  # * F_vl_i[xx][i]
                SF[xx] = Sl2
                Sl1 = PopuSource_AB(new_pop[i-1, 0, low_tag, 0],
                                    new_pop[i-1, 0, up_tag, 0],
                                    Aul[up_tag, low_tag],
                                    Bul[up_tag, low_tag],
                                    Blu[up_tag, low_tag])  # * F_vl_i[xx][i]
                Sl3 = PopuSource_AB(Ite_pop[i+1, 0, low_tag, 0],
                                    Ite_pop[i+1, 0, up_tag, 0],
                                    Aul[up_tag, low_tag],
                                    Bul[up_tag, low_tag],
                                    Blu[up_tag, low_tag])
                Il = ji_out_all[xx, i-1, :, :]*1.  #
                # ji_out_all[xx, i, :, :] = FOSC(tl1, Sl1, Sl2, Il)  # (12.113)
                ji_out_all[xx, i, :, :],lambda_approx_out[xx, i, :, :]\
                          = SOSC(tl1, tl3,
                                 Sl1, Sl2, Sl3,
                                 Il)
                ji_out_all[xx, i, Mu_tangent > Alt_ref[i], :]=0
                lambda_approx_out[xx, i, Mu_tangent > Alt_ref[i], :] = 0
                ji_out_all[xx, i, Mu_tangent == Alt_ref[i], :]\
                = ji_in_all[xx, i, Mu_tangent == Alt_ref[i], :]
                lambda_approx_out[xx, i, Mu_tangent == Alt_ref[i], :]\
                = lambda_approx_in[xx, i, Mu_tangent == Alt_ref[i], :]
                I3 = ji_in_all[xx, i+1, :, :]*1.  # !!!CHECK!!!
                ji_in_all[xx, i, :, :],lambda_approx_out[xx, i, :, :]\
                         = SOSC(tl3, tl1,
                                Sl3, Sl2, Sl1,
                                I3)
                ji_in_all[xx, i, (Mu_tangent == Alt_ref[i]), :],\
                lambda_approx_out[xx, i, (Mu_tangent == Alt_ref[i]), :]\
                             = FOSC(tl3[Mu_tangent == Alt_ref[i]],
                                    Sl3,
                                    Sl2,
                                    I3[Mu_tangent == Alt_ref[i]])
                ji_in_all[xx, i, ((Mu_tangent > Alt_ref[i])), :] = 0
                lambda_approx_out[xx, i, ((Mu_tangent > Alt_ref[i])), :] = 0
#                ji_in_all[xx, i, ((Mu_tangent > Alt_ref[i-1])), :] = 0
            elif i == Alt_ref.size-1:  # FOSC
                tl_1 = Abs_coeff[i] * F_vl_i[xx][i]
                # GS-iteration
                tl_2 = basic(new_pop[i-1, 0, low_tag, 0],
                             new_pop[i-1, 0, up_tag, 0],
                             Blu[up_tag, low_tag],
                             Bul[up_tag, low_tag],
                             Freq_array[xx]*1.e9)*F_vl_i[xx][i-1]
                # tdl2 = calc_abscoeff(xx, IteNum+1, i-1) * F_vl_i[xx][i-1]
                tl1 = (0.5*np.abs(tl_1+tl_2).reshape((1, Fre_range.size)) *
                       PSC2[:, i-1].reshape((Mu_tangent.size, 1)))  # (Mu, Fre)
                """===Doppler=========="""
                tl_1 = Abs_coeff[i] * \
                DopplerWind(Temp[i], Fre_range_i[xx], Para, wind_v[:,i], shift_direction='Blue')
                tl_2 = basic(new_pop[i-1, 0, low_tag, 0],
                             new_pop[i-1, 0, up_tag, 0],
                             Blu[up_tag, low_tag],
                             Bul[up_tag, low_tag],
                             Freq_array[xx]*1.e9)*\
                       DopplerWind(Temp[i-1], Fre_range_i[xx], Para, wind_v[:,i-1], 
                                   shift_direction='Blue')  # F_vl_i[xx][i-1]
                tl1 = (0.5*np.abs(tl_1+tl_2) *
                       PSC2[:, i-1].reshape((Mu_tangent.size, 1)))  # (Mu, Fre)
                """======================"""

                Sl = PopuSource_AB(Ite_pop[i, 0, low_tag, 0],
                                   Ite_pop[i, 0, up_tag, 0],
                                   Aul[up_tag, low_tag],
                                   Bul[up_tag, low_tag],
                                   Blu[up_tag, low_tag])  # * F_vl_i[xx][i]
                Sl1 = PopuSource_AB(new_pop[i-1, 0, low_tag, 0],
                                    new_pop[i-1, 0, up_tag, 0],
                                    Aul[up_tag, low_tag],
                                    Bul[up_tag, low_tag],
                                    Blu[up_tag, low_tag])  # * F_vl_i[xx][i]
                Il = ji_out_all[xx, i-1, :, :]*1.  #
                ji_out_all[xx, i, :, :],lambda_approx_out[xx, i, :, :]\
                          = FOSC(tl1, Sl1, Sl, Il)  # (12.113)
                ji_out_all[xx, i, Mu_tangent > Alt_ref[i], :]=0
                lambda_approx_out[xx, i, Mu_tangent > Alt_ref[i], :] = 0
                ji_out_all[xx, i,
                           Mu_tangent == Alt_ref[i],
                           :] = ji_in_all[xx, i, Mu_tangent == Alt_ref[i], :]
                lambda_approx_out[xx, i,
                           Mu_tangent == Alt_ref[i],
                           :] = lambda_approx_in[xx, i, Mu_tangent == Alt_ref[i], :]
        for xx in range(Nt):  # transitions
            Fre_weight = trapz_inte_edge(F_vl_i[xx][i], Fre_range_i[xx])
            weighttemp = (mu_weight[:, i].reshape(mu_weight[:, i].size, 1) *
                          np.ones((mu_weight[:, i].size, Fre_weight.size)))
            weighttemp = weighttemp*1./weighttemp[:, 0].sum()
            j_mu = np.sum((ji_out_all[xx, i, :, :] +
                          ji_in_all[xx, i, :, :]) *
                          weighttemp,
                          axis=0)*0.5
            """Lambda operator """
            L_ap= np.sum((lambda_approx_in[xx, i, :, :] +
                          lambda_approx_out[xx, i, :, :]) *
                          weighttemp,
                          axis=0)*0.5
            L_ap[L_ap<0]=0
            J_mean = (j_mu * Fre_weight).sum()  # * FreDelta
            #j_mean_corr[xx,i] = J_mean
            l_ap = (L_ap * Fre_weight).sum()  # * FreDelta
            #if l_ap>1:print(l_ap, i)
            if Alt_ref[i] == 0:
                J_mean = (Bv_T(Fre_range_i[xx], Temp[i]) * Fre_weight).sum()
            B_int[B_place == xx] = J_mean*1.
            if (i>0) & (i<Alt_ref.size-1):
                B_int_lamda[B_place == xx] = J_mean*1. - l_ap*SF[xx]
                #print(l_ap*SF[xx])
                #B_int_lamda[B_place == xx] = SF[xx]+(J_mean*1. - SF[xx])/(1.-l_ap)
                A_int_lamda[(B_place == xx)&(RaRaA>0)] = l_ap
                #j_eff_corr[xx,i] = J_mean*1. - l_ap*SF[xx]
        RaRij = (RaRaB_absorption+RaRaB_induced) * B_int
        RaRii = np.eye(Ni)*(RaRij.sum(axis=0))*-1.
        A_m = (RaRaA+RaRaAd+RaRij+RaRii+CoRa_block[i])*-1.
        if (i>0) & (i<Alt_ref.size-1):  # preconditioning part
            RaRij_lambda = (RaRaB_absorption+RaRaB_induced) * B_int_lamda
            RaRii_lambda = np.eye(Ni)*(RaRij_lambda.sum(axis=0))*-1.
            P_m = (RaRaA*(1-A_int_lamda)+(-RaRaA*(1-A_int_lamda)).sum(axis=0)*np.eye(Ni)+RaRij_lambda+RaRii_lambda+CoRa_block[i])*-1.
            #P_m = ((-RaRaA*(1-A_int_lamda)).sum(axis=0)+RaRii_lambda+CoRa_block[i])*-1.
            #P_m = P_m.diagonal()*np.eye(Ni)
            P_m[-1, :] = 1.
        A_m[-1, :] = 1.
        b = np.zeros((Ni, 1))*1.
        b[-1] = Ite_pop[i][0].sum()
        n_old = Ite_pop[i][0]*1.
        #"""correction method (normal?)"""Don't repeat yourself
        #n_delta = b - np.dot(A_m, n_old)
#        if (i>0)&(i<Alt_ref.size-1):  # preconditioning part
#            ##"""method1"""
#            n_new = (np.eye(Ni)-np.linalg.inv(P_m).dot(A_m)).dot(n_old) + np.linalg.inv(P_m).dot(b)
#            ##"""method 2"""
#            #residual_r = b - np.dot(P_m, n_old)
#            #n_delta = np.linalg.inv(P_m).dot(residual_r)
#            #omega = 2./(1+(1-(A_int_lamda**2).max())**0.5)
#            #n_new = n_old + n_delta#*omega  # plus or minus?
#        else:
#            residual_r = b - np.dot(A_m, n_old)
#            n_new = np.linalg.inv(A_m).dot(b)
#            n_delta = n_new-n_old
        # """Inversion method"""
        if (i>0) & (i<Alt_ref.size-1):  # preconditioning part
            n_new = np.linalg.inv(P_m).dot(b)
        else:
<<<<<<< HEAD
            n_new = np.linalg.inv(A_m).dot(b)
=======
            n_new = np.linalg.inv(A_m).dot(b)  # Don't repeat yourself
>>>>>>> fbfa29ec
        n_delta = n_new-n_old
        # """Population input """
        #new_pop[i, 0, :] = n_new
        new_pop = Ite_pop #this is for no update
        max_true_error[i] = np.abs((n_delta/n_new)*100).max()
        if (i > 0) and (i < Alt_ref.size-1):
            for xx in range(Nt):  # transitions
                Para=[Freq_array[xx]*1.e9, 18.0153]
                Fre_range = Fre_range_i[xx]
                # Line_Shape = F_vl_i[xx]
                Abs_coeff = Abs_ite[xx]
                Fre_range = Fre_range_i[xx]
                up_tag = int(Tran_tag[xx][1])
                low_tag = int(Tran_tag[xx][2])
                # tl_1 = Abs_coeff[i] * F_vl_i[xx][i]
                tl_1 = basic(new_pop[i, 0, low_tag, 0],
                             new_pop[i, 0, up_tag, 0],
                             Blu[up_tag, low_tag],
                             Bul[up_tag, low_tag],
                             Freq_array[xx]*1.e9)*F_vl_i[xx][i-1]
                tl_2 = basic(new_pop[i-1, 0, low_tag, 0],
                             new_pop[i-1, 0, up_tag, 0],
                             Blu[up_tag, low_tag],
                             Bul[up_tag, low_tag],
                             Freq_array[xx]*1.e9)*F_vl_i[xx][i-1]
                # tdl2 = calc_abscoeff(xx, IteNum+1, i-1) * F_vl_i[xx][i-1]
                tl1 = (0.5*np.abs(tl_1+tl_2).reshape((1, Fre_range.size)) *
                       PSC2[:, i-1].reshape((Mu_tangent.size, 1)))  # (Mu, Fre)
                tl_3 = Abs_coeff[i+1] * F_vl_i[xx][i+1]
                tl3 = (0.5*np.abs(tl_1+tl_3).reshape((1, Fre_range.size)) *
                       PSC2[:, i].reshape((Mu_tangent.size, 1)))  # (Mu, Fre)
                """===Doppler=========="""
                tl_1 = basic(new_pop[i, 0, low_tag, 0],
                             new_pop[i, 0, up_tag, 0],
                             Blu[up_tag, low_tag],
                             Bul[up_tag, low_tag],
                             Freq_array[xx]*1.e9)*\
                       DopplerWind(Temp[i], Fre_range_i[xx], Para, wind_v[:,i], shift_direction='Blue')
                tl_2 = basic(new_pop[i-1, 0, low_tag, 0],
                             new_pop[i-1, 0, up_tag, 0],
                             Blu[up_tag, low_tag],
                             Bul[up_tag, low_tag],
                             Freq_array[xx]*1.e9)*\
                       DopplerWind(Temp[i-1], Fre_range_i[xx], Para, wind_v[:,i-1], 
                                   shift_direction='Blue')  # F_vl_i[xx][i-1]
                tl_3 = Abs_coeff[i+1] * \
                DopplerWind(Temp[i+1], Fre_range_i[xx], Para, wind_v[:,i+1], shift_direction='Red')
                tl1 = (0.5*np.abs(tl_1+tl_2) *
                       PSC2[:, i-1].reshape((Mu_tangent.size, 1)))  # (Mu, Fre)
                tl3 = (0.5*np.abs(tl_1+tl_3) *
                       PSC2[:, i].reshape((Mu_tangent.size, 1)))  # (Mu, Fre)
                """======================"""
                Sl2 = PopuSource_AB(new_pop[i, 0, low_tag, 0],
                                    new_pop[i, 0, up_tag, 0],
                                    Aul[up_tag, low_tag],
                                    Bul[up_tag, low_tag],
                                    Blu[up_tag, low_tag])  # * F_vl_i[xx][i]
                Sl1 = PopuSource_AB(new_pop[i-1, 0, low_tag, 0],
                                    new_pop[i-1, 0, up_tag, 0],
                                    Aul[up_tag, low_tag],
                                    Bul[up_tag, low_tag],
                                    Blu[up_tag, low_tag])  # * F_vl_i[xx][i]
                Sl3 = PopuSource_AB(Ite_pop[i+1, 0, low_tag, 0],
                                    Ite_pop[i+1, 0, up_tag, 0],
                                    Aul[up_tag, low_tag],
                                    Bul[up_tag, low_tag],
                                    Blu[up_tag, low_tag])
                Il = ji_out_all[xx, i-1, :, :]*1.  # !!!CHECK!!!
                # ji_out_all[xx, i, :, :] = FOSC(tl1, Sl1, Sl2, Il)  # (12.113)
                ji_out_all[xx, i, :, :],lambda_approx_out[xx, i, :, :]\
                          = SOSC(tl1, tl3,
                                 Sl1, Sl2, Sl3,
                                 Il)
                ji_out_all[xx, i, Mu_tangent > Alt_ref[i], :]=0
                lambda_approx_out[xx, i, Mu_tangent > Alt_ref[i], :] = 0
                ji_out_all[xx, i, Mu_tangent == Alt_ref[i], :]\
                = ji_in_all[xx, i, Mu_tangent == Alt_ref[i], :]
                lambda_approx_out[xx, i, Mu_tangent == Alt_ref[i], :]\
                = lambda_approx_in[xx, i, Mu_tangent == Alt_ref[i], :]
    return new_pop,ji_out_all




def jmean_calc(freq_w, mu_w, j_fre_mu):
    j_fre = np.sum(j_fre_mu*mu_w, axis=0)
    j_mean = np.sum(j_fre * freq_w).sum()
    return j_mean


def trans_rate_matrix(trans_place, radiation_coeff, jmean,
                      acoeff_rate, coll_rate):
    j_matrix = trans_place*0.
    for hoge in range(jmean.size):
        j_matrix[trans_place == hoge] = jmean[hoge]
    radiation_rate = radiation_coeff*j_matrix
    radiation_rate_diag = (np.eye(trans_place.shape[0]) *
                           (radiation_rate.sum(axis=0))*-1.)
    trans_matrix = (acoeff_rate +
                    radiation_rate +
                    radiation_rate_diag +
                    coll_rate)*-1.
    return trans_matrix


def pop_calc(trans_rm, old_pop):
    b = np.zeros((trans_rm.shape[0], 1))*1.
    b[-1] = old_pop.sum()
    n_new = np.linalg.inv(trans_rm).dot(b)
    return n_new




def MALI(Ite_pop, Abs_ite,
         PSC2, Mu_tangent, mu_weight,
         Alt_ref, Temp,
         Fre_range_i, Freq_array, F_vl_i,
         B_place,
         Nt, Ni, Aul, Bul, Blu,
         RaRaB_absorption, RaRaB_induced, RaRaA, RaRaAd, CoRa_block,
         Tran_tag):
    ji_in_all = np.zeros((Nt,
                          Alt_ref.size,
                          Mu_tangent.size,
                          Fre_range_i[0].size))
    ji_out_all = ji_in_all*0.
    lambda_approx_in = np.zeros((Nt,
                                 Alt_ref.size,
                                 Mu_tangent.size,
                                 Fre_range_i[0].size))
    lambda_approx_out = np.zeros((Nt,
                                  Alt_ref.size,
                                  Mu_tangent.size,
                                  Fre_range_i[0].size))
    # for IteNum in range(0, 100):
    max_true_error = np.ones(Alt_ref.size)*0.
    new_pop = np.array(Ite_pop)*0.+0.
    for ii in range(Alt_ref.size)[::-1]:  # spatial points
        # print(ii)
        for xx in range(Nt):  # transitions
            # Line_Shape = F_vl_i[xx]
            Abs_coeff = Abs_ite[xx]
            Fre_range = Fre_range_i[xx]
            up_tag = int(Tran_tag[xx][1])
            low_tag = int(Tran_tag[xx][2])
            # Up_pop = Ite_pop[ii, 0, up_tag, 0]
            # Low_pop = Ite_pop[ii, 0, low_tag, 0]
            if ii == Alt_ref.size-1:  # upper Boundary(u>0) incoming
                B_v_cosmic = Bv_T(Fre_range, 2.375)
                ji_in_all[xx, ii, :, :] = 0.*B_v_cosmic  # Ladi comparison
            elif ii == Alt_ref.size-1-1:
                tdu2 = Abs_coeff[ii+1] * F_vl_i[xx][ii+1]
                tdu1 = Abs_coeff[ii] * F_vl_i[xx][ii]
                tdu = (0.5*np.abs(tdu1+tdu2).reshape((1, Fre_range.size)) *
                       PSC2[:, ii].reshape((Mu_tangent.size, 1)))
                Sd = PopuSource_AB(Ite_pop[ii, 0, low_tag, 0],
                                   Ite_pop[ii, 0, up_tag, 0],
                                   Aul[up_tag, low_tag],
                                   Bul[up_tag, low_tag],
                                   Blu[up_tag, low_tag])  # * F_vl_i[xx][ii]
                Sd1 = PopuSource_AB(Ite_pop[ii+1, 0, low_tag, 0],
                                    Ite_pop[ii+1, 0, up_tag, 0],
                                    Aul[up_tag, low_tag],
                                    Bul[up_tag, low_tag],
                                    Blu[up_tag, low_tag])  # * F_vl_i[xx][ii]
                Idu = ji_in_all[xx, ii+1, :, :]*1.  # !!!CHECK!!!
                ji_in_all[xx, ii, :, :],lambda_approx_in[xx, ii, :, :]\
                         = FOSC(tdu, Sd1, Sd, Idu)
                ji_in_all[xx, ii, ((Mu_tangent > Alt_ref[ii])), :] = 0
                lambda_approx_in[xx, ii, ((Mu_tangent > Alt_ref[ii])), :] = 0
                # mu; 0->i,
            elif ii == 0:  # SOSC is not available (FOSC elif ii>=0)
                tdu2 = Abs_coeff[ii+1] * F_vl_i[xx][ii+1]
                tdu1 = Abs_coeff[ii] * F_vl_i[xx][ii]
                tdu = (0.5*np.abs(tdu1+tdu2).reshape((1, Fre_range.size)) *
                       PSC2[:, ii].reshape((Mu_tangent.size, 1)))
                Sd = PopuSource_AB(Ite_pop[ii, 0, low_tag, 0],
                                   Ite_pop[ii, 0, up_tag, 0],
                                   Aul[up_tag, low_tag],
                                   Bul[up_tag, low_tag],
                                   Blu[up_tag, low_tag])  # * F_vl_i[xx][ii]
                Sd1 = PopuSource_AB(Ite_pop[ii+1, 0, low_tag, 0],
                                    Ite_pop[ii+1, 0, up_tag, 0],
                                    Aul[up_tag, low_tag],
                                    Bul[up_tag, low_tag],
                                    Blu[up_tag, low_tag])  # * F_vl_i[xx][ii]
                Sd3 = PopuSource_AB(Ite_pop[ii-1, 0, low_tag, 0],
                                    Ite_pop[ii-1, 0, up_tag, 0],
                                    Aul[up_tag, low_tag],
                                    Bul[up_tag, low_tag],
                                    Blu[up_tag, low_tag])  # * F_vl_i[xx][ii]
                tdu3 = Abs_coeff[ii-1] * F_vl_i[xx][ii-1]
                tdb = (0.5*np.abs(tdu1+tdu3).reshape((1, Fre_range.size)) *
                       PSC2[:, ii-1].reshape((Mu_tangent.size, 1)))
                Idu = ji_in_all[xx, ii+1, :, :]*1.  # !!!CHECK!!!
                ji_in_all[xx, ii, :, :],lambda_approx_in[xx, ii, :, :]\
                = FOSC(tdu, Sd1, Sd, Idu)
                ji_in_all[xx, ii, ((Mu_tangent > Alt_ref[ii])), :] = 0
                lambda_approx_in[xx, ii, ((Mu_tangent > Alt_ref[ii])), :] = 0
                # mu; 0->i,
            else:  # SOSC
                tdu2 = Abs_coeff[ii+1] * F_vl_i[xx][ii+1]
                tdu1 = Abs_coeff[ii] * F_vl_i[xx][ii]
                tdu = (0.5*np.abs(tdu1+tdu2).reshape((1, Fre_range.size)) *
                       PSC2[:, ii].reshape((Mu_tangent.size, 1)))
                Sd = PopuSource_AB(Ite_pop[ii, 0, low_tag, 0],
                                   Ite_pop[ii, 0, up_tag, 0],
                                   Aul[up_tag, low_tag],
                                   Bul[up_tag, low_tag],
                                   Blu[up_tag, low_tag])  # * F_vl_i[xx][ii]
                Sd1 = PopuSource_AB(Ite_pop[ii+1, 0, low_tag, 0],
                                    Ite_pop[ii+1, 0, up_tag, 0],
                                    Aul[up_tag, low_tag],
                                    Bul[up_tag, low_tag],
                                    Blu[up_tag, low_tag])  # * F_vl_i[xx][ii]
                Sd3 = PopuSource_AB(Ite_pop[ii-1, 0, low_tag, 0],
                                    Ite_pop[ii-1, 0, up_tag, 0],
                                    Aul[up_tag, low_tag],
                                    Bul[up_tag, low_tag],
                                    Blu[up_tag, low_tag])  # * F_vl_i[xx][ii]
                tdu3 = Abs_coeff[ii-1] * F_vl_i[xx][ii-1]
                tdb = (0.5*np.abs(tdu1+tdu3).reshape((1, Fre_range.size)) *
                       PSC2[:, ii-1].reshape((Mu_tangent.size, 1)))
                Idu = ji_in_all[xx, ii+1, :, :]*1.  # !!!CHECK!!!
                ji_in_all[xx, ii, :, :], lambda_approx_in[xx, ii, :, :]\
                         = SOSC(tdu, tdb,
                                Sd1, Sd, Sd3,
                                Idu)
                ji_in_all[xx, ii, (Mu_tangent == Alt_ref[ii]), :],\
                lambda_approx_in[xx, ii, (Mu_tangent == Alt_ref[ii]), :]\
                          = FOSC(tdu[Mu_tangent == Alt_ref[ii]],
                                    Sd1,
                                    Sd,
                                    Idu[Mu_tangent == Alt_ref[ii]])
                ji_in_all[xx, ii, ((Mu_tangent > Alt_ref[ii])), :] = 0
                lambda_approx_in[xx, ii, ((Mu_tangent > Alt_ref[ii])), :] = 0
                # mu; 0->i,
    for i in range(Alt_ref.size):  # spatial points
        #  print(i)
        B_int = B_place*0.  # intensity for each transitoin
        B_int_lamda = B_place*0.  # intensity for each transitoin for lambda ope
        A_int_lamda = B_place*0.  # approximated lambda operate
        SF = np.ones(Nt)
        for xx in range(Nt):  # transitions
            Fre_range = Fre_range_i[xx]
            # Line_Shape = F_vl_i[xx]
            Abs_coeff = Abs_ite[xx]
            Fre_range = Fre_range_i[xx]
            up_tag = int(Tran_tag[xx][1])
            low_tag = int(Tran_tag[xx][2])
            # Up_pop = Ite_pop[i, 0, up_tag, 0]
            # Low_pop = Ite_pop[i, 0, low_tag, 0]
            if i == 0:  # Lower Boundary(u>0) outgoing
                ji_out_all[xx, i, :, :] = Bv_T(Fre_range, Temp[i])
                ji_out_all[:, i, (Mu_tangent > Alt_ref[i]), :] = 0
            elif i < Alt_ref.size-1:  # SOSC
                tl_1 = Abs_coeff[i] * F_vl_i[xx][i]
                # GS-iteration
                tl_2 = basic(Ite_pop[i-1, 0, low_tag, 0],
                             Ite_pop[i-1, 0, up_tag, 0],
                             Blu[up_tag, low_tag],
                             Bul[up_tag, low_tag],
                             Freq_array[xx]*1.e9)*F_vl_i[xx][i-1]
                # tdl2 = calc_abscoeff(xx, IteNum+1, i-1) * F_vl_i[xx][i-1]
                tl1 = (0.5*np.abs(tl_1+tl_2).reshape((1, Fre_range.size)) *
                       PSC2[:, i-1].reshape((Mu_tangent.size, 1)))  # (Mu, Fre)
                tl_3 = Abs_coeff[i+1] * F_vl_i[xx][i+1]
                tl3 = (0.5*np.abs(tl_1+tl_3).reshape((1, Fre_range.size)) *
                       PSC2[:, i].reshape((Mu_tangent.size, 1)))  # (Mu, Fre)
                Sl2 = PopuSource_AB(Ite_pop[i, 0, low_tag, 0],
                                    Ite_pop[i, 0, up_tag, 0],
                                    Aul[up_tag, low_tag],
                                    Bul[up_tag, low_tag],
                                    Blu[up_tag, low_tag])  # * F_vl_i[xx][i]
                SF[xx] = Sl2
                Sl1 = PopuSource_AB(Ite_pop[i-1, 0, low_tag, 0],
                                    Ite_pop[i-1, 0, up_tag, 0],
                                    Aul[up_tag, low_tag],
                                    Bul[up_tag, low_tag],
                                    Blu[up_tag, low_tag])  # * F_vl_i[xx][i]
                Sl3 = PopuSource_AB(Ite_pop[i+1, 0, low_tag, 0],
                                    Ite_pop[i+1, 0, up_tag, 0],
                                    Aul[up_tag, low_tag],
                                    Bul[up_tag, low_tag],
                                    Blu[up_tag, low_tag])
                Il = ji_out_all[xx, i-1, :, :]*1.  #
                # ji_out_all[xx, i, :, :] = FOSC(tl1, Sl1, Sl2, Il)  # (12.113)
                ji_out_all[xx, i, :, :],lambda_approx_out[xx, i, :, :]\
                          = SOSC(tl1, tl3,
                                 Sl1, Sl2, Sl3,
                                 Il)
                ji_out_all[xx, i, Mu_tangent > Alt_ref[i], :]=0
                lambda_approx_out[xx, i, Mu_tangent > Alt_ref[i], :] = 0
                ji_out_all[xx, i, Mu_tangent == Alt_ref[i], :]\
                = ji_in_all[xx, i, Mu_tangent == Alt_ref[i], :]
                lambda_approx_out[xx, i, Mu_tangent == Alt_ref[i], :]\
                = lambda_approx_in[xx, i, Mu_tangent == Alt_ref[i], :]
                I3 = ji_in_all[xx, i+1, :, :]*1.  # !!!CHECK!!!
                ji_in_all[xx, i, :, :],lambda_approx_out[xx, i, :, :]\
                         = SOSC(tl3, tl1,
                                Sl3, Sl2, Sl1,
                                I3)
                ji_in_all[xx, i, (Mu_tangent == Alt_ref[i]), :],\
                lambda_approx_out[xx, i, (Mu_tangent == Alt_ref[i]), :]\
                             = FOSC(tl3[Mu_tangent == Alt_ref[i]],
                                    Sl3,
                                    Sl2,
                                    I3[Mu_tangent == Alt_ref[i]])
                ji_in_all[xx, i, ((Mu_tangent > Alt_ref[i])), :] = 0
                lambda_approx_out[xx, i, ((Mu_tangent > Alt_ref[i])), :] = 0
#                ji_in_all[xx, i, ((Mu_tangent > Alt_ref[i-1])), :] = 0
            elif i == Alt_ref.size-1:  # FOSC
                tl_1 = Abs_coeff[i] * F_vl_i[xx][i]
                # GS-iteration
                tl_2 = basic(Ite_pop[i-1, 0, low_tag, 0],
                             Ite_pop[i-1, 0, up_tag, 0],
                             Blu[up_tag, low_tag],
                             Bul[up_tag, low_tag],
                             Freq_array[xx]*1.e9)*F_vl_i[xx][i-1]
                # tdl2 = calc_abscoeff(xx, IteNum+1, i-1) * F_vl_i[xx][i-1]
                tl1 = (0.5*np.abs(tl_1+tl_2).reshape((1, Fre_range.size)) *
                       PSC2[:, i-1].reshape((Mu_tangent.size, 1)))  # (Mu, Fre)
                Sl = PopuSource_AB(Ite_pop[i, 0, low_tag, 0],
                                   Ite_pop[i, 0, up_tag, 0],
                                   Aul[up_tag, low_tag],
                                   Bul[up_tag, low_tag],
                                   Blu[up_tag, low_tag])  # * F_vl_i[xx][i]
                Sl1 = PopuSource_AB(Ite_pop[i-1, 0, low_tag, 0],
                                    Ite_pop[i-1, 0, up_tag, 0],
                                    Aul[up_tag, low_tag],
                                    Bul[up_tag, low_tag],
                                    Blu[up_tag, low_tag])  # * F_vl_i[xx][i]
                Il = ji_out_all[xx, i-1, :, :]*1.  #
                ji_out_all[xx, i, :, :],lambda_approx_out[xx, i, :, :]\
                          = FOSC(tl1, Sl1, Sl, Il)  # (12.113)
                ji_out_all[xx, i, Mu_tangent > Alt_ref[i], :]=0
                lambda_approx_out[xx, i, Mu_tangent > Alt_ref[i], :] = 0
                ji_out_all[xx, i,
                           Mu_tangent == Alt_ref[i],
                           :] = ji_in_all[xx, i, Mu_tangent == Alt_ref[i], :]
                lambda_approx_out[xx, i,
                           Mu_tangent == Alt_ref[i],
                           :] = lambda_approx_in[xx, i, Mu_tangent == Alt_ref[i], :]
        for xx in range(Nt):  # transitions
            Fre_weight = trapz_inte_edge(F_vl_i[xx][i], Fre_range_i[xx])
            weighttemp = (mu_weight[:, i].reshape(mu_weight[:, i].size, 1) *
                          np.ones((mu_weight[:, i].size, Fre_weight.size)))
            weighttemp = weighttemp*1./weighttemp[:, 0].sum()
            j_mu = np.sum((ji_out_all[xx, i, :, :] +
                          ji_in_all[xx, i, :, :]) *
                          weighttemp,
                          axis=0)*0.5
            """Lambda operator """
            MALI_LI = 'MALI'
            L_ap= np.sum((lambda_approx_in[xx, i, :, :] +
                          lambda_approx_out[xx, i, :, :]) *
                          weighttemp,
                          axis=0)*0.5
            L_ap[L_ap<0]=0
            J_mean = (j_mu * Fre_weight).sum()  # * FreDelta
            l_ap = (L_ap * Fre_weight).sum()  # * FreDelta
            if Alt_ref[i] == 0:
                J_mean = (Bv_T(Fre_range_i[xx], Temp[i]) * Fre_weight).sum()
            B_int[B_place == xx] = J_mean*1.
            if (i>0) & (i<Alt_ref.size-1):
                B_int_lamda[B_place == xx] = J_mean*1. - l_ap*SF[xx]
                A_int_lamda[(B_place == xx)&(RaRaA>0)] = l_ap
                if MALI_LI=='LI':
                    B_int_lamda[B_place == xx] = J_mean*1.
                    A_int_lamda[(B_place == xx)&(RaRaA>0)] = 0
                #j_eff_corr[xx,i] = J_mean*1. - l_ap*SF[xx]
        RaRij = (RaRaB_absorption+RaRaB_induced) * B_int
        RaRii = np.eye(Ni)*(RaRij.sum(axis=0))*-1.
        A_m = (RaRaA+RaRaAd+RaRij+RaRii+CoRa_block[i])*-1.
        if (i>0) & (i<Alt_ref.size-1):  # preconditioning part
            RaRij_lambda = (RaRaB_absorption+RaRaB_induced) * B_int_lamda
            RaRii_lambda = np.eye(Ni)*(RaRij_lambda.sum(axis=0))*-1.
            P_m = (RaRaA*(1.-A_int_lamda)+(-RaRaA*(1.-A_int_lamda)).sum(axis=0)*np.eye(Ni)+RaRij_lambda+RaRii_lambda+CoRa_block[i])*-1.
            #P_m = ((-RaRaA*(1-A_int_lamda)).sum(axis=0)+RaRii_lambda+CoRa_block[i])*-1.
            #P_m = P_m.diagonal()*np.eye(Ni)
            P_m[-1, :] = 1.
        A_m[-1, :] = 1.
        b = np.zeros((Ni, 1))*1.
        b[-1] = Ite_pop[i][0].sum()
        n_old = Ite_pop[i][0]*1.
        #"""correction method (normal?)"""
        #n_delta = b - np.dot(A_m, n_old)
#        if (i>0)&(i<Alt_ref.size-1):  # preconditioning part
#            ##"""method1"""
#            n_new = (np.eye(Ni)-np.linalg.inv(P_m).dot(A_m)).dot(n_old) + np.linalg.inv(P_m).dot(b)
#            ##"""method 2"""
#            #residual_r = b - np.dot(P_m, n_old)
#            #n_delta = np.linalg.inv(P_m).dot(residual_r)
#            #omega = 2./(1+(1-(A_int_lamda**2).max())**0.5)
#            #n_new = n_old + n_delta#*omega  # plus or minus?
#        else:
#            residual_r = b - np.dot(A_m, n_old)
#            n_new = np.linalg.inv(A_m).dot(b)
#            n_delta = n_new-n_old
        # """Inversion method"""
        if (i>0) & (i<Alt_ref.size-1):  # preconditioning part
            n_new = np.linalg.inv(P_m).dot(b)
        else:
            n_new = np.linalg.inv(A_m).dot(b)
        n_delta = n_new-n_old
        # """Population input """
        new_pop[i, 0, :] = n_new
        max_true_error[i] = np.abs((n_delta/n_new)*100).max()
    return new_pop

<|MERGE_RESOLUTION|>--- conflicted
+++ resolved
@@ -600,11 +600,8 @@
         if (i>0) & (i<Alt_ref.size-1):  # preconditioning part
             n_new = np.linalg.inv(P_m).dot(b)
         else:
-<<<<<<< HEAD
             n_new = np.linalg.inv(A_m).dot(b)
-=======
-            n_new = np.linalg.inv(A_m).dot(b)  # Don't repeat yourself
->>>>>>> fbfa29ec
+        
         n_delta = n_new-n_old
         # """Population input """
         #new_pop[i, 0, :] = n_new
